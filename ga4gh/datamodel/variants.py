--- conflicted
+++ resolved
@@ -798,18 +798,6 @@
         ret = protocol.TranscriptEffect()
         return ret
 
-<<<<<<< HEAD
-    def _createGaOntologyTermSo(self):
-        """
-        Convenience method to set the common fields in a GA OntologyTerm
-        object for Sequence Ontology.
-        """
-        ret = protocol.OntologyTerm()
-        ret.source_name = "Sequence Ontology"
-        return ret
-
-=======
->>>>>>> 44d7355e
     def _createGaAlleleLocation(self):
         """
         Convenience method to set the common fields in a AlleleLocation
@@ -943,13 +931,8 @@
         term = protocol.OntologyTerm()
         ontologyTuple = randomNumberGenerator.choice(ontologyTuples)
         term.term, term.id = ontologyTuple[0], ontologyTuple[1]
-<<<<<<< HEAD
-        term.source_name = "sequenceOntology"
+        term.source_name = "ontology"
         term.source_version = "0"
-=======
-        term.sourceName = "ontology"
-        term.sourceVersion = "0"
->>>>>>> 44d7355e
         return term
 
     def _addTranscriptEffectOntologyTerm(self, effect, randomNumberGenerator):
