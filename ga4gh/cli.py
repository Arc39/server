"""
Command line interface programs for the GA4GH reference implementation.

TODO: document how to use these for development and simple deployment.
"""
from __future__ import division
from __future__ import print_function
from __future__ import unicode_literals

import argparse
import logging
import unittest
import unittest.loader
import unittest.suite

import requests

import ga4gh.backend as backend
import ga4gh.client as client
import ga4gh.converters as converters
import ga4gh.frontend as frontend
import ga4gh.configtest as configtest
import ga4gh.exceptions as exceptions
import ga4gh.datarepo as datarepo
import ga4gh.repo_manager as repo_manager
import ga4gh.protocol as protocol


# the maximum value of a long type in avro = 2**63 - 1
# (64 bit signed integer)
# http://avro.apache.org/docs/1.7.7/spec.html#schema_primitive
# AVRO_LONG_MAX = (1 << 63) - 1
# TODO in the meantime, this is the max value pysam can handle
# This should be removed once pysam input sanitisation has been
# implemented.
AVRO_LONG_MAX = 2**31 - 1


##############################################################################
# common
##############################################################################


def addSubparser(subparsers, subcommand, description):
    parser = subparsers.add_parser(
        subcommand, description=description, help=description)
    return parser


##############################################################################
# Server
##############################################################################


def addServerOptions(parser):
    parser.add_argument(
        "--port", "-P", default=8000, type=int,
        help="The port to listen on")
    parser.add_argument(
        "--host", "-H", default="127.0.0.1",
        help="The server host string; use 0.0.0.0 to allow all connections.")
    parser.add_argument(
        "--config", "-c", default='DevelopmentConfig', type=str,
        help="The configuration to use")
    parser.add_argument(
        "--config-file", "-f", type=str, default=None,
        help="The configuration file to use")
    parser.add_argument(
        "--tls", "-t", action="store_true", default=False,
        help="Start in TLS (https) mode.")
    parser.add_argument(
        "--dont-use-reloader", default=False, action="store_true",
        help="Don't use the flask reloader")
    addDisableUrllibWarningsArgument(parser)


def getServerParser():
    parser = argparse.ArgumentParser(
        description="GA4GH reference server")
    addServerOptions(parser)
    return parser


def server_main(args=None):
    parser = getServerParser()
    parsedArgs = parser.parse_args(args)
    if parsedArgs.disable_urllib_warnings:
        requests.packages.urllib3.disable_warnings()
    frontend.configure(
        parsedArgs.config_file, parsedArgs.config, parsedArgs.port)
    sslContext = None
    if parsedArgs.tls or ("OIDC_PROVIDER" in frontend.app.config):
        sslContext = "adhoc"
    frontend.app.run(
        host=parsedArgs.host, port=parsedArgs.port,
        use_reloader=not parsedArgs.dont_use_reloader,
        ssl_context=sslContext)


##############################################################################
# Client
##############################################################################


def verbosityToLogLevel(verbosity):
    """
    Returns the specfied verbosity level interpreted as a logging level.
    """
    ret = 0
    if verbosity == 1:
        ret = logging.INFO
    elif verbosity >= 2:
        ret = logging.DEBUG
    return ret


class AbstractQueryRunner(object):
    """
    Abstract base class for runner classes
    """
    def __init__(self, args):
        self._key = args.key
        # TODO this is an experimental addition which is useful for
        # testing. We should think about this and document it if we
        # this it's a useful feature. There is an argument for pushing
        # the backend instantiation into the client, and letting the
        # client be a factory, instantiating the correct Client class
        # depending on the prefix.
        filePrefix = "file://"
        if args.baseUrl.startswith(filePrefix):
            dataDir = args.baseUrl[len(filePrefix):]
            theBackend = backend.Backend(
                datarepo.FileSystemDataRepository(dataDir))
            self._client = client.LocalClient(theBackend)
        else:
            self._client = client.HttpClient(
                args.baseUrl, verbosityToLogLevel(args.verbose), self._key)


class FormattedOutputRunner(AbstractQueryRunner):
    """
    Superclass of runners that support output in common formats.
    """
    def __init__(self, args):
        super(FormattedOutputRunner, self).__init__(args)
        self._output = self._textOutput
        if args.outputFormat == "json":
            self._output = self._jsonOutput

    def _jsonOutput(self, gaObjects):
        """
        Outputs the specified protocol objects as one JSON string per
        line.
        """
        for gaObject in gaObjects:
            print(gaObject.toJsonString())

    def _textOutput(self, gaObjects):
        """
        Outputs a text summary of the specified protocol objects, one
        per line.
        """
        for gaObject in gaObjects:
            if hasattr(gaObject, 'name'):
                print(gaObject.id, gaObject.name, sep="\t")
            else:
                print(gaObject.id, sep="\t")


class AbstractGetRunner(FormattedOutputRunner):
    """
    Abstract base class for get runner classes
    """
    def __init__(self, args):
        super(AbstractGetRunner, self).__init__(args)
        self._id = args.id

    def run(self):
        response = self._method(self._id)
        self._output([response])


class AbstractSearchRunner(FormattedOutputRunner):
    """
    Abstract base class for search runner classes
    """

    def __init__(self, args):
        super(AbstractSearchRunner, self).__init__(args)
        self._pageSize = args.pageSize
        self._client.setPageSize(self._pageSize)

    def getAllDatasets(self):
        """
        Returns all datasets on the server.
        """
        return self._client.searchDatasets()

    def getAllVariantSets(self):
        """
        Returns all variant sets on the server.
        """
        for dataset in self.getAllDatasets():
            iterator = self._client.searchVariantSets(datasetId=dataset.id)
            for variantSet in iterator:
                yield variantSet

    def getAllReadGroupSets(self):
        """
        Returns all readgroup sets on the server.
        """
        for dataset in self.getAllDatasets():
            iterator = self._client.searchReadGroupSets(
                datasetId=dataset.id)
            for readGroupSet in iterator:
                yield readGroupSet

    def getAllReadGroups(self):
        """
        Get all read groups in a read group set
        """
        for dataset in self.getAllDatasets():
            iterator = self._client.searchReadGroupSets(
                datasetId=dataset.id)
            for readGroupSet in iterator:
                readGroupSet = self._client.getReadGroupSet(readGroupSet.id)
                for readGroup in readGroupSet.readGroups:
                    yield readGroup.id

    def getAllReferenceSets(self):
        """
        Returns all reference sets on the server.
        """
        return self._client.searchReferenceSets()


# Runners for the various search methods

class SearchDatasetsRunner(AbstractSearchRunner):
    """
    Runner class for the datasets/search method
    """
    def __init__(self, args):
        super(SearchDatasetsRunner, self).__init__(args)

    def run(self):
        iterator = self._client.searchDatasets()
        self._output(iterator)


class SearchReferenceSetsRunner(AbstractSearchRunner):
    """
    Runner class for the referencesets/search method.
    """
    def __init__(self, args):
        super(SearchReferenceSetsRunner, self).__init__(args)
        self._accession = args.accession
        self._md5checksum = args.md5checksum

    def run(self):
        iterator = self._client.searchReferenceSets(
            accession=self._accession, md5checksum=self._md5checksum)
        self._output(iterator)


class SearchReferencesRunner(AbstractSearchRunner):
    """
    Runner class for the references/search method
    """
    def __init__(self, args):
        super(SearchReferencesRunner, self).__init__(args)
        self._referenceSetId = args.referenceSetId
        self._accession = args.accession
        self._md5checksum = args.md5checksum

    def _run(self, referenceSetId):
        iterator = self._client.searchReferences(
            accession=self._accession, md5checksum=self._md5checksum,
            referenceSetId=referenceSetId)
        self._output(iterator)

    def run(self):
        if self._referenceSetId is None:
            for referenceSet in self.getAllReferenceSets():
                self._run(referenceSet.id)
        else:
            self._run(self._referenceSetId)


class SearchVariantSetsRunner(AbstractSearchRunner):
    """
    Runner class for the variantsets/search method.
    """
    def __init__(self, args):
        super(SearchVariantSetsRunner, self).__init__(args)
        self._datasetId = args.datasetId

    def _run(self, datasetId):
        iterator = self._client.searchVariantSets(datasetId=datasetId)
        self._output(iterator)

    def run(self):
        if self._datasetId is None:
            for dataset in self.getAllDatasets():
                self._run(dataset.id)
        else:
            self._run(self._datasetId)


class SearchVariantAnnotationSetsRunner(AbstractSearchRunner):
    """
    Runner class for the variantannotationsets/search method.
    """
    def __init__(self, args):
        super(SearchVariantAnnotationSetsRunner, self).__init__(args)
        self._variantSetId = args.variantSetId

    def _run(self, variantSetId):
        iterator = self._client.searchVariantAnnotationSets(
            variantSetId=variantSetId)
        self._output(iterator)

    def run(self):
        self._run(self._variantSetId)


class SearchReadGroupSetsRunner(AbstractSearchRunner):
    """
    Runner class for the readgroupsets/search method
    """
    def __init__(self, args):
        super(SearchReadGroupSetsRunner, self).__init__(args)
        self._datasetId = args.datasetId
        self._name = args.name

    def _run(self, datasetId):
        iterator = self._client.searchReadGroupSets(
            datasetId=datasetId, name=self._name)
        self._output(iterator)

    def run(self):
        if self._datasetId is None:
            for dataset in self.getAllDatasets():
                self._run(dataset.id)
        else:
            self._run(self._datasetId)


class SearchCallSetsRunner(AbstractSearchRunner):
    """
    Runner class for the callsets/search method
    """
    def __init__(self, args):
        super(SearchCallSetsRunner, self).__init__(args)
        self._variantSetId = args.variantSetId
        self._name = args.name

    def _run(self, variantSetId):
        iterator = self._client.searchCallSets(
            variantSetId=variantSetId, name=self._name)
        self._output(iterator)

    def run(self):
        if self._variantSetId is None:
            for variantSet in self.getAllVariantSets():
                self._run(variantSet.id)
        else:
            self._run(self._variantSetId)


class VariantFormatterMixin(object):
    """
    Simple mixin to format variant objects.
    """
    def _textOutput(self, gaObjects):
        """
        Prints out the specified Variant objects in a VCF-like form.
        """
        for variant in gaObjects:
            print(
                variant.id, variant.variantSetId, variant.names,
                variant.referenceName, variant.start, variant.end,
                variant.referenceBases, variant.alternateBases,
                sep="\t", end="\t")
            for key, value in variant.info.items():
                print(key, value, sep="=", end=";")
            print("\t", end="")
            for c in variant.calls:
                print(
                    c.callSetId, c.genotype, c.genotypeLikelihood, c.info,
                    c.phaseset, sep=":", end="\t")
            print()


class AnnotationFormatterMixin(object):
    """
    Simple mixin to format variant objects.
    """
    def _textOutput(self, gaObjects):
        """
        Prints out the specified Variant objects in a VCF-like form.
        """
        for variantAnnotation in gaObjects:
            print(
                variantAnnotation.id, variantAnnotation.variantId,
                variantAnnotation.variantAnnotationSetId,
                variantAnnotation.createDateTime, sep="\t", end="\t")
            for effect in variantAnnotation.transcriptEffects:
                print(effect.alternateBases, sep="|", end="|")
                for so in effect.effects:
                    print(so.term, sep="&", end="|")
                    print(so.id, sep="&", end="|")
                print(effect.hgvsAnnotation.transcript,
                      effect.hgvsAnnotation.protein, sep="|", end="\t")
            print()


class SearchVariantsRunner(VariantFormatterMixin, AbstractSearchRunner):
    """
    Runner class for the variants/search method.
    """
    def __init__(self, args):
        super(SearchVariantsRunner, self).__init__(args)
        self._referenceName = args.referenceName
        self._variantSetId = args.variantSetId
        self._start = args.start
        self._end = args.end
        if args.callSetIds == []:
            self._callSetIds = []
        elif args.callSetIds == '*':
            self._callSetIds = None
        else:
            self._callSetIds = args.callSetIds.split(",")

    def _run(self, variantSetId):
        iterator = self._client.searchVariants(
            start=self._start, end=self._end,
            referenceName=self._referenceName,
            variantSetId=variantSetId, callSetIds=self._callSetIds)
        self._output(iterator)

    def run(self):
        if self._variantSetId is None:
            for variantSet in self.getAllVariantSets():
                self._run(variantSet.id)
        else:
            self._run(self._variantSetId)


class SearchVariantAnnotationsRunner(
        AnnotationFormatterMixin, AbstractSearchRunner):
    """
    Runner class for the variantannotations/search method.
    """
    def __init__(self, args):
        super(SearchVariantAnnotationsRunner, self).__init__(args)
        self._referenceName = args.referenceName
        self._referenceId = args.referenceId
        self._variantAnnotationSetId = args.variantAnnotationSetId
        self._start = args.start
        self._end = args.end

        if args.effects == "":
            self._effects = []
        else:
            self._effects = []
            for eff in args.effects.split(","):
                term = protocol.OntologyTerm()
                term.id = eff
                self._effects.append(term)

    def _run(self, variantAnnotationSetId):
        iterator = self._client.searchVariantAnnotations(
            variantAnnotationSetId=variantAnnotationSetId,
            referenceName=self._referenceName, referenceId=self._referenceId,
            start=self._start, end=self._end,
            effects=self._effects)
        self._output(iterator)

    def getAllAnnotaionSets(self):
        """
        Returns all variant annotation sets on the server.
        """
        for dataset in self.getAllDatasets():
            iterator = self._client.searchVariantAnnotationSets(
                datasetId=dataset.id)
            for variantSet in iterator:
                yield variantSet

    def run(self):
        if self._variantAnnotationSetId is None:
            for annotationSet in self.getAllAnnotaionSets():
                self._run(annotationSet.id)
        else:
            self._run(self._variantAnnotationSetId)


class SearchReadsRunner(AbstractSearchRunner):
    """
    Runner class for the reads/search method
    """
    def __init__(self, args):
        super(SearchReadsRunner, self).__init__(args)
        self._start = args.start
        self._end = args.end
        self._referenceId = args.referenceId
        self._readGroupIds = None
        if args.readGroupIds is not None:
            self._readGroupIds = args.readGroupIds.split(",")

    def _run(self, referenceGroupId, referenceId=None):
        """
        automatically guess reference id if not passed
        """
        # check if we can get reference id from rg
        if referenceId is None:
            referenceId = self._referenceId
        if referenceId is None:
            rg = self._client.getReadGroup(readGroupId=referenceGroupId)
            iterator = self._client.searchReferences(rg.referenceSetId)
            for reference in iterator:
                self._run(referenceGroupId, reference.id)
        else:
            iterator = self._client.searchReads(
                readGroupIds=[referenceGroupId], referenceId=referenceId,
                start=self._start, end=self._end)
            self._output(iterator)

    def run(self):
        """
        Iterate passed read group ids, or go through all available read groups
        """
        if not self._readGroupIds:
            for referenceGroupId in self.getAllReadGroups():
                self._run(referenceGroupId)
        else:
            for referenceGroupId in self._readGroupIds:
                self._run(referenceGroupId)

    def _textOutput(self, gaObjects):
        """
        Prints out the specified Variant objects in a VCF-like form.
        """
        for read in gaObjects:
            # TODO add in some more useful output here.
            print(read.id)


# ListReferenceBases is an oddball, and doesn't fit either get or
# search patterns.

class ListReferenceBasesRunner(AbstractQueryRunner):
    """
    Runner class for the references/{id}/bases method
    """
    def __init__(self, args):
        super(ListReferenceBasesRunner, self).__init__(args)
        self._referenceId = args.id
        self._start = args.start
        self._end = args.end
        self._outputFormat = args.outputFormat

    def run(self):
        sequence = self._client.listReferenceBases(
            self._referenceId, self._start, self._end)
        if self._outputFormat == "text":
            print(sequence)
        else:
            start = self._start if self._start else ""
            end = self._end if self._end else ""
            print(">{}:{}-{}".format(self._referenceId, start, end))

            textWidth = 70
            for index in xrange(0, len(sequence), textWidth):
                print(sequence[index: index+textWidth])


# Runners for the various GET methods.

class GetReferenceSetRunner(AbstractGetRunner):
    """
    Runner class for the referencesets/{id} method
    """
    def __init__(self, args):
        super(GetReferenceSetRunner, self).__init__(args)
        self._method = self._client.getReferenceSet


class GetReferenceRunner(AbstractGetRunner):
    """
    Runner class for the references/{id} method
    """
    def __init__(self, args):
        super(GetReferenceRunner, self).__init__(args)
        self._method = self._client.getReference


class GetReadGroupSetRunner(AbstractGetRunner):
    """
    Runner class for the readgroupsets/{id} method
    """
    def __init__(self, args):
        super(GetReadGroupSetRunner, self).__init__(args)
        self._method = self._client.getReadGroupSet


class GetReadGroupRunner(AbstractGetRunner):
    """
    Runner class for the references/{id} method
    """
    def __init__(self, args):
        super(GetReadGroupRunner, self).__init__(args)
        self._method = self._client.getReadGroup


class GetCallSetRunner(AbstractGetRunner):
    """
    Runner class for the callsets/{id} method
    """
    def __init__(self, args):
        super(GetCallSetRunner, self).__init__(args)
        self._method = self._client.getCallSet


class GetDatasetRunner(AbstractGetRunner):
    """
    Runner class for the datasets/{id} method
    """
    def __init__(self, args):
        super(GetDatasetRunner, self).__init__(args)
        self._method = self._client.getDataset


class GetVariantRunner(VariantFormatterMixin, AbstractGetRunner):
    """
    Runner class for the variants/{id} method
    """
    def __init__(self, args):
        super(GetVariantRunner, self).__init__(args)
        self._method = self._client.getVariant


class GetVariantSetRunner(AbstractGetRunner):
    """
    Runner class for the variantsets/{id} method
    """
    def __init__(self, args):
        super(GetVariantSetRunner, self).__init__(args)
        self._method = self._client.getVariantSet


def addDisableUrllibWarningsArgument(parser):
    parser.add_argument(
        "--disable-urllib-warnings", default=False, action="store_true",
        help="Disable urllib3 warnings")


def addVariantSearchOptions(parser):
    """
    Adds common options to a variant searches command line parser.
    """
    addVariantSetIdArgument(parser)
    addReferenceNameArgument(parser)
    addCallSetIdsArgument(parser)
    addStartArgument(parser)
    addEndArgument(parser)
    addPageSizeArgument(parser)


def addAnnotationsSearchOptions(parser):
    """
    Adds common options to a annotation searches command line parser.
    """
    addVariantAnnotationSetIdMandatoryArgument(parser)
    addReferenceNameArgument(parser)
    addReferenceIdArgument(parser)
    addStartArgument(parser)
    addEndArgument(parser)
    addFeatureIdsArgument(parser)
    addEffectsArgument(parser)
    addPageSizeArgument(parser)


def addVariantSetIdArgument(parser):
    parser.add_argument(
        "--variantSetId", "-V", default=None,
        help="The variant set id to search over")


def addVariantSetIdMandatoryArgument(parser):
    parser.add_argument(
        "variantSetId", help="The variant set id to search over")


<<<<<<< HEAD
def addVariantAnnotationSetIdMandatoryArgument(parser):
    parser.add_argument(
        "variantAnnotationSetId",
        help="The variant annotation set id to search over")


=======
>>>>>>> 2f8ba271
def addAnnotationSetIdArgument(parser):
    parser.add_argument(
        "--variantAnnotationSetId", "-V", default=None,
        help="The annotation set id to search over")


def addReferenceNameArgument(parser):
    parser.add_argument(
        "--referenceName", "-r", default="1",
        help="Only return variants on this reference.")


def addReferenceIdArgument(parser):
    parser.add_argument(
        "--referenceId", "-c", default="",
        help="Only return variants on this reference ID.")


def addCallSetIdsArgument(parser):
    parser.add_argument(
        "--callSetIds", "-c", default=[],
        help="""Return variant calls which belong to call sets
            with these IDs. Pass in IDs as a comma separated list (no spaces).
            Use '*' to request all call sets (the quotes are important!).
            """)


def addFeatureIdsArgument(parser):
    parser.add_argument(
        "--featureIds", "-f", default=[],
        help="""Return annotations on any of the feature IDs.
            Pass in IDs as a comma separated list (no spaces).
            """)


def addEffectsArgument(parser):
    parser.add_argument(
        "--effects", "-effs", default="",
        help="""Return annotations having any of these effects.
            Pass in IDs as a comma separated list (no spaces).
            """)


def addStartArgument(parser):
    parser.add_argument(
        "--start", "-s", default=0, type=int,
        help="The start of the search range (inclusive).")


def addEndArgument(parser, defaultValue=AVRO_LONG_MAX):
    parser.add_argument(
        "--end", "-e", default=defaultValue, type=int,
        help="The end of the search range (exclusive).")


def addIdArgument(parser):
    parser.add_argument("id", default=None, help="The id of the object")


def addGetArguments(parser):
    addUrlArgument(parser)
    addIdArgument(parser)
    addOutputFormatArgument(parser)


def addUrlArgument(parser):
    """
    Adds the URL endpoint argument to the specified parser.
    """
    parser.add_argument("baseUrl", help="The URL of the API endpoint")


def addOutputFormatArgument(parser):
    parser.add_argument(
        "--outputFormat", "-O", choices=['text', 'json'], default="text",
        help=(
            "The format for object output. Currently supported are "
            "'text' (default), which gives a short summary of the object and "
            "'json', which outputs each object in line-delimited JSON"))


def addAccessionArgument(parser):
    parser.add_argument(
        "--accession", default=None,
        help="The accession to search for")


def addMd5ChecksumArgument(parser):
    parser.add_argument(
        "--md5checksum", default=None,
        help="The md5checksum to search for")


def addPageSizeArgument(parser):
    parser.add_argument(
        "--pageSize", "-m", default=None, type=int,
        help=(
            "The maximum number of results returned in one page. "
            "The default is to let the server decide how many "
            "results to return in a single page."))


def addDatasetIdArgument(parser):
    parser.add_argument(
        "--datasetId", default=None,
        help="The datasetId to search over")


def addReferenceSetIdArgument(parser):
    parser.add_argument(
        "--referenceSetId", default=None,
        help="The referenceSet to search over")


def addNameArgument(parser):
    parser.add_argument(
        "--name", default=None,
        help="The name to search over")


def addClientGlobalOptions(parser):
    parser.add_argument(
        '--verbose', '-v', action='count', default=0,
        help="Increase verbosity; can be supplied multiple times")
    parser.add_argument(
        "--key", "-k", default='invalid',
        help="Auth Key. Found on server index page.")
    addDisableUrllibWarningsArgument(parser)


def addHelpParser(subparsers):
    parser = subparsers.add_parser(
        "help", description="ga4gh_client help",
        help="show this help message and exit")
    return parser


def addVariantsSearchParser(subparsers):
    parser = addSubparser(
        subparsers, "variants-search", "Search for variants")
    parser.set_defaults(runner=SearchVariantsRunner)
    addUrlArgument(parser)
    addOutputFormatArgument(parser)
    addVariantSearchOptions(parser)
    return parser


def addVariantSetsSearchParser(subparsers):
    parser = addSubparser(
        subparsers, "variantsets-search", "Search for variantSets")
    parser.set_defaults(runner=SearchVariantSetsRunner)
    addOutputFormatArgument(parser)
    addUrlArgument(parser)
    addPageSizeArgument(parser)
    addDatasetIdArgument(parser)
    return parser


def addVariantAnnotationSearchParser(subparsers):
    parser = subparsers.add_parser(
        "variantannotations-search",
        description="Search for variant annotaions",
        help="Search for variantAnnotaions.")
    parser.set_defaults(runner=SearchVariantAnnotationsRunner)
    addUrlArgument(parser)
    addOutputFormatArgument(parser)
    addAnnotationsSearchOptions(parser)
    return parser


def addVariantAnnotationSetsSearchParser(subparsers):
    parser = subparsers.add_parser(
        "variantannotationsets-search",
        description="Search for variant annotation sets",
        help="Search for variantAnnotationSets.")
    parser.set_defaults(runner=SearchVariantAnnotationSetsRunner)
    addOutputFormatArgument(parser)
    addUrlArgument(parser)
    addPageSizeArgument(parser)
    addVariantSetIdMandatoryArgument(parser)
    return parser


def addVariantSetsGetParser(subparsers):
    parser = addSubparser(
        subparsers, "variantsets-get", "Get a variantSet")
    parser.set_defaults(runner=GetVariantSetRunner)
    addGetArguments(parser)


def addReferenceSetsSearchParser(subparsers):
    parser = addSubparser(
        subparsers, "referencesets-search", "Search for referenceSets")
    parser.set_defaults(runner=SearchReferenceSetsRunner)
    addUrlArgument(parser)
    addOutputFormatArgument(parser)
    addPageSizeArgument(parser)
    addAccessionArgument(parser)
    addMd5ChecksumArgument(parser)
    parser.add_argument(
        "--assemblyId",
        help="The assembly id to search for")
    return parser


def addReferencesSearchParser(subparsers):
    parser = addSubparser(
        subparsers, "references-search", "Search for references")
    parser.set_defaults(runner=SearchReferencesRunner)
    addUrlArgument(parser)
    addOutputFormatArgument(parser)
    addPageSizeArgument(parser)
    addAccessionArgument(parser)
    addMd5ChecksumArgument(parser)
    addReferenceSetIdArgument(parser)
    return parser


def addReadGroupSetsSearchParser(subparsers):
    parser = addSubparser(
        subparsers, "readgroupsets-search", "Search for readGroupSets")
    parser.set_defaults(runner=SearchReadGroupSetsRunner)
    addUrlArgument(parser)
    addOutputFormatArgument(parser)
    addPageSizeArgument(parser)
    addDatasetIdArgument(parser)
    addNameArgument(parser)
    return parser


def addCallSetsSearchParser(subparsers):
    parser = addSubparser(
        subparsers, "callsets-search", "Search for callSets")
    parser.set_defaults(runner=SearchCallSetsRunner)
    addUrlArgument(parser)
    addOutputFormatArgument(parser)
    addPageSizeArgument(parser)
    addNameArgument(parser)
    addVariantSetIdArgument(parser)
    return parser


def addReadsSearchParser(subparsers):
    parser = addSubparser(
        subparsers, "reads-search", "Search for reads")
    parser.set_defaults(runner=SearchReadsRunner)
    addOutputFormatArgument(parser)
    addReadsSearchParserArguments(parser)
    return parser


def addDatasetsGetParser(subparsers):
    parser = addSubparser(
        subparsers, "datasets-get", "Get a dataset")
    parser.set_defaults(runner=GetDatasetRunner)
    addGetArguments(parser)


def addDatasetsSearchParser(subparsers):
    parser = addSubparser(
        subparsers, "datasets-search", "Search for datasets")
    parser.set_defaults(runner=SearchDatasetsRunner)
    addUrlArgument(parser)
    addPageSizeArgument(parser)
    addOutputFormatArgument(parser)
    return parser


def addReadsSearchParserArguments(parser):
    addUrlArgument(parser)
    addPageSizeArgument(parser)
    addStartArgument(parser)
    addEndArgument(parser)
    parser.add_argument(
        "--readGroupIds", default=None,
        help="The readGroupIds to search over")
    parser.add_argument(
        "--referenceId", default=None,
        help="The referenceId to search over")


def addReferenceSetsGetParser(subparsers):
    parser = addSubparser(
        subparsers, "referencesets-get", "Get a referenceset")
    parser.set_defaults(runner=GetReferenceSetRunner)
    addGetArguments(parser)


def addReferencesGetParser(subparsers):
    parser = addSubparser(
        subparsers, "references-get", "Get a reference")
    parser.set_defaults(runner=GetReferenceRunner)
    addGetArguments(parser)


def addReadGroupSetsGetParser(subparsers):
    parser = addSubparser(
        subparsers, "readgroupsets-get", "Get a read group set")
    parser.set_defaults(runner=GetReadGroupSetRunner)
    addGetArguments(parser)


def addReadGroupsGetParser(subparsers):
    parser = addSubparser(
        subparsers, "readgroups-get", "Get a read group")
    parser.set_defaults(runner=GetReadGroupRunner)
    addGetArguments(parser)


def addCallSetsGetParser(subparsers):
    parser = addSubparser(
        subparsers, "callsets-get", "Get a callSet")
    parser.set_defaults(runner=GetCallSetRunner)
    addGetArguments(parser)


def addVariantsGetParser(subparsers):
    parser = addSubparser(
        subparsers, "variants-get", "Get a variant")
    parser.set_defaults(runner=GetVariantRunner)
    addGetArguments(parser)


def addReferencesBasesListParser(subparsers):
    parser = addSubparser(
        subparsers, "references-list-bases", "List bases of a reference")
    parser.add_argument(
        "--outputFormat", "-O", choices=['text', 'fasta'], default="text",
        help=(
            "The format for sequence output. Currently supported are "
            "'text' (default), which prints the sequence out directly and "
            "'fasta', which formats the sequence into fixed width FASTA"))
    parser.set_defaults(runner=ListReferenceBasesRunner)
    addUrlArgument(parser)
    addIdArgument(parser)
    addStartArgument(parser)
    addEndArgument(parser, defaultValue=None)


def getClientParser():
    parser = argparse.ArgumentParser(
        description="GA4GH reference client")
    addClientGlobalOptions(parser)
    subparsers = parser.add_subparsers(title='subcommands',)
    addHelpParser(subparsers)
    addVariantsSearchParser(subparsers)
    addVariantSetsSearchParser(subparsers)
    addVariantAnnotationSearchParser(subparsers)
    addVariantAnnotationSetsSearchParser(subparsers)
    addVariantSetsGetParser(subparsers)
    addReferenceSetsSearchParser(subparsers)
    addReferencesSearchParser(subparsers)
    addReadGroupSetsSearchParser(subparsers)
    addCallSetsSearchParser(subparsers)
    addReadsSearchParser(subparsers)
    addDatasetsSearchParser(subparsers)
    addReferenceSetsGetParser(subparsers)
    addReferencesGetParser(subparsers)
    addReadGroupSetsGetParser(subparsers)
    addReadGroupsGetParser(subparsers)
    addCallSetsGetParser(subparsers)
    addVariantsGetParser(subparsers)
    addDatasetsGetParser(subparsers)
    addReferencesBasesListParser(subparsers)
    return parser


def client_main(args=None):
    parser = getClientParser()
    parsedArgs = parser.parse_args(args)
    if "runner" not in parsedArgs:
        parser.print_help()
    else:
        if parsedArgs.disable_urllib_warnings:
            requests.packages.urllib3.disable_warnings()
        try:
            runner = parsedArgs.runner(parsedArgs)
            runner.run()
        except (exceptions.BaseClientException,
                requests.exceptions.RequestException) as exception:
            # TODO suppress exception unless debug settings are enabled
            raise exception


##############################################################################
# ga2vcf
##############################################################################

class Ga2VcfRunner(SearchVariantsRunner):
    """
    Runner class for the ga2vcf
    """
    def __init__(self, args):
        super(Ga2VcfRunner, self).__init__(args)
        self._outputFile = args.outputFile
        self._binaryOutput = False
        if args.outputFormat == "bcf":
            self._binaryOutput = True

    def run(self):
        variantSet = self._client.getVariantSet(self._variantSetId)
        iterator = self._client.searchVariants(
            start=self._start, end=self._end,
            referenceName=self._referenceName,
            variantSetId=self._variantSetId,
            callSetIds=self._callSetIds)
        # do conversion
        vcfConverter = converters.VcfConverter(
            variantSet, iterator, self._outputFile, self._binaryOutput)
        vcfConverter.convert()


def addOutputFileArgument(parser):
    parser.add_argument(
        "--outputFile", "-o", default=None,
        help="the file to write the output to")


def getGa2VcfParser():
    parser = argparse.ArgumentParser(
        description=(
            "GA4GH VCF conversion tool. Converts variant information "
            "stored in a GA4GH repository into VCF format."))
    addClientGlobalOptions(parser)
    addOutputFileArgument(parser)
    addUrlArgument(parser)
    parser.add_argument("variantSetId", help="The variant set to convert")
    parser.add_argument(
        "--outputFormat", "-O", choices=['vcf', 'bcf'], default="vcf",
        help=(
            "The format for object output. Currently supported are "
            "'vcf' (default), which is a text-based format and "
            "'bcf', which is the binary equivalent"))
    addReferenceNameArgument(parser)
    addCallSetIdsArgument(parser)
    addStartArgument(parser)
    addEndArgument(parser)
    addPageSizeArgument(parser)
    return parser


def ga2vcf_main():
    parser = getGa2VcfParser()
    args = parser.parse_args()
    if "baseUrl" not in args:
        parser.print_help()
    else:
        runner = Ga2VcfRunner(args)
        runner.run()


##############################################################################
# ga2sam
##############################################################################


class Ga2SamRunner(SearchReadsRunner):
    """
    Runner class for the ga2vcf
    """
    def __init__(self, args):
        args.readGroupIds = args.readGroupId
        super(Ga2SamRunner, self).__init__(args)
        self._outputFile = args.outputFile
        self._binaryOutput = False
        if args.outputFormat == "bam":
            self._binaryOutput = True

    def run(self):
        samConverter = converters.SamConverter(
            self._client, readGroupId=self._readGroupIds[0],
            referenceId=self._referenceId, start=self._start, end=self._end,
            outputFileName=self._outputFile, binaryOutput=self._binaryOutput)
        samConverter.convert()


def getGa2SamParser():
    parser = argparse.ArgumentParser(
        description="GA4GH SAM conversion tool")
    addClientGlobalOptions(parser)
    addUrlArgument(parser)
    parser.add_argument(
        "readGroupId",
        help="The ReadGroup to convert to SAM/BAM format.")
    addPageSizeArgument(parser)
    addStartArgument(parser)
    addEndArgument(parser)
    parser.add_argument(
        "--referenceId", default=None,
        help="The referenceId to search over")
    parser.add_argument(
        "--outputFormat", "-O", default="sam", choices=["sam", "bam"],
        help=(
            "The format for object output. Currently supported are "
            "'sam' (default), which is a text-based format and "
            "'bam', which is the binary equivalent"))
    addOutputFileArgument(parser)
    return parser


def ga2sam_main():
    parser = getGa2SamParser()
    args = parser.parse_args()
    if "baseUrl" not in args:
        parser.print_help()
    else:
        runner = Ga2SamRunner(args)
        runner.run()


##############################################################################
# Configuration testing
##############################################################################


class SimplerResult(unittest.TestResult):
    """
    The TestResult class gives formatted tracebacks as error messages, which
    is not what we want. Instead we just want the error message from the
    err praram. Hence this subclass.
    """
    def addError(self, test, err):
        self.errors.append((test,
                            "{0}: {1}".format(err[0].__name__, err[1])))

    def addFailure(self, test, err):
        self.failures.append((test,
                              "{0}: {1}".format(err[0].__name__, err[1])))


def configtest_main(parser=None):
    if parser is None:
        parser = argparse.ArgumentParser(
            description="GA4GH server configuration validator")
    parser.add_argument(
        "--config", "-c", default='DevelopmentConfig', type=str,
        help="The configuration to use")
    parser.add_argument(
        "--config-file", "-f", type=str, default=None,
        help="The configuration file to use")
    args = parser.parse_args()
    configStr = 'ga4gh.serverconfig:{0}'.format(args.config)

    configtest.TestConfig.configStr = configStr
    configtest.TestConfig.configFile = args.config_file
    configtest.TestConfig.configEnv = "GA4GH_CONFIGURATION"

    loader = unittest.TestLoader()
    tests = loader.loadTestsFromModule(configtest)
    results = SimplerResult()
    tests.run(results)

    logging.basicConfig(level=logging.INFO)
    log = logging.getLogger(__name__)
    log.info('{0} Tests run. {1} errors, {2} failures, {3} skipped'.
             format(results.testsRun,
                    len(results.errors),
                    len(results.failures),
                    len(results.skipped)))
    for result in results.errors:
        if result is not None:
            log.critical('Error: {0}: {1}'.format(result[0].id(), result[1]))
    for result in results.failures:
        if result is not None:
            log.critical('Failure: {0}: {1}'.format(result[0].id(), result[1]))
    for result in results.skipped:
        if result is not None:
            log.info('Skipped: {0}: {1}'.format(result[0].id(), result[1]))

##############################################################################
# data repository management tool
##############################################################################


def getRawInput(displayString):
    userResponse = raw_input(displayString)
    return userResponse


class AbstractRepoCommandRunner(object):

    def __init__(self, args):
        self.args = args
        self.repoPath = args.repoPath
        self.repoManager = repo_manager.RepoManager(self.repoPath)
        if 'force' in args:
            self.force = args.force

    def confirmRun(self, func, deleteString):
        if self.force:
            func()
        else:
            displayString = (
                "Are you sure you want to delete data in {}? "
                "[y|N] ".format(deleteString))
            userResponse = getRawInput(displayString)
            if userResponse.strip() == 'y':
                func()
            else:
                print("Aborted")


class AbstractRepoAddCommandRunner(AbstractRepoCommandRunner):

    def __init__(self, args):
        super(AbstractRepoAddCommandRunner, self).__init__(args)
        self.filePath = args.filePath


class AbstractRepoAddMoveCommandRunner(AbstractRepoAddCommandRunner):

    def __init__(self, args):
        super(AbstractRepoAddMoveCommandRunner, self).__init__(args)
        self.moveMode = args.moveMode


class AbstractRepoDatasetCommandRunner(AbstractRepoCommandRunner):

    def __init__(self, args):
        super(AbstractRepoDatasetCommandRunner, self).__init__(args)
        self.datasetName = args.datasetName


class AbstractRepoDatasetFilepathCommandRunner(
        AbstractRepoDatasetCommandRunner):

    def __init__(self, args):
        super(AbstractRepoDatasetFilepathCommandRunner, self).__init__(args)
        self.filePath = args.filePath
        self.moveMode = args.moveMode


class CheckRunner(AbstractRepoCommandRunner):

    def __init__(self, args):
        super(CheckRunner, self).__init__(args)
        self.doConsistencyCheck = not args.skipConsistencyCheck

    def run(self):
        self.repoManager.check(self.doConsistencyCheck)


class ListRunner(AbstractRepoCommandRunner):

    def __init__(self, args):
        super(ListRunner, self).__init__(args)

    def run(self):
        self.repoManager.list()


class DestroyRunner(AbstractRepoCommandRunner):

    def __init__(self, args):
        super(DestroyRunner, self).__init__(args)

    def run(self):
        def func(): self.repoManager.destroy()
        self.confirmRun(func, 'the Data Repository')


class InitRunner(AbstractRepoCommandRunner):

    def __init__(self, args):
        super(InitRunner, self).__init__(args)

    def run(self):
        self.repoManager.init()


class AddDatasetRunner(AbstractRepoDatasetCommandRunner):

    def __init__(self, args):
        super(AddDatasetRunner, self).__init__(args)

    def run(self):
        self.repoManager.addDataset(self.datasetName)


class RemoveDatasetRunner(AbstractRepoDatasetCommandRunner):

    def __init__(self, args):
        super(RemoveDatasetRunner, self).__init__(args)

    def run(self):
        def func(): self.repoManager.removeDataset(self.datasetName)
        self.confirmRun(func, 'dataset {}'.format(self.datasetName))


class AddReferenceSetRunner(AbstractRepoAddMoveCommandRunner):

    def __init__(self, args):
        super(AddReferenceSetRunner, self).__init__(args)
        self.metadata = {
            'description': args.description,
        }

    def run(self):
        self.repoManager.addReferenceSet(
            self.filePath, self.moveMode, self.metadata)


class RemoveReferenceSetRunner(AbstractRepoCommandRunner):

    def __init__(self, args):
        super(RemoveReferenceSetRunner, self).__init__(args)
        self.referenceSetName = args.referenceSetName

    def run(self):
        def func():
            self.repoManager.removeReferenceSet(self.referenceSetName)
        self.confirmRun(
            func, 'reference set {}'.format(self.referenceSetName))


class AddReadGroupSetRunner(AbstractRepoDatasetFilepathCommandRunner):

    def __init__(self, args):
        super(AddReadGroupSetRunner, self).__init__(args)

    def run(self):
        self.repoManager.addReadGroupSet(
            self.datasetName, self.filePath, self.moveMode)


class RemoveReadGroupSetRunner(AbstractRepoDatasetCommandRunner):

    def __init__(self, args):
        super(RemoveReadGroupSetRunner, self).__init__(args)
        self.readGroupSetName = args.readGroupSetName

    def run(self):
        def func():
            self.repoManager.removeReadGroupSet(
                self.datasetName, self.readGroupSetName)
        self.confirmRun(
            func, 'read group set {}'.format(self.readGroupSetName))


class AddVariantSetRunner(AbstractRepoDatasetFilepathCommandRunner):

    def __init__(self, args):
        super(AddVariantSetRunner, self).__init__(args)

    def run(self):
        self.repoManager.addVariantSet(
            self.datasetName, self.filePath, self.moveMode)


class RemoveVariantSetRunner(AbstractRepoDatasetCommandRunner):

    def __init__(self, args):
        super(RemoveVariantSetRunner, self).__init__(args)
        self.variantSetName = args.variantSetName

    def run(self):
        def func():
            self.repoManager.removeVariantSet(
                self.datasetName, self.variantSetName)
        self.confirmRun(func, 'variant set {}'.format(self.variantSetName))


def addRepoArgument(subparser):
    subparser.add_argument(
        "repoPath", help="the file path of the data repository")


def addSkipConsistencyCheckArgument(subparser):
    subparser.add_argument(
        "-s", "--skipConsistencyCheck", action='store_true', default=False,
        help="skip the data repo consistency check")


def addForceArgument(subparser):
    subparser.add_argument(
        "-f", "--force", action='store_true',
        default=False, help="do not prompt for confirmation")


def addDatasetNameArgument(subparser):
    subparser.add_argument(
        "datasetName", help="the name of the dataset to create/modify")


def addReadGroupSetNameArgument(subparser):
    subparser.add_argument(
        "readGroupSetName",
        help="the name of the read group set")


def addVariantSetNameArgument(subparser):
    subparser.add_argument(
        "variantSetName",
        help="the name of the variant set")


def addFilePathArgument(subparser):
    subparser.add_argument(
        "filePath", help="the path of the file to be moved into the repo")


def addMoveModeArgument(subparser):
    subparser.add_argument(
        "--moveMode",
        help="move, copy or link the target file (default link)",
        choices=['move', 'copy', 'link'],
        default='link')


def addReferenceSetMetadataArguments(subparser):
    subparser.add_argument(
        "--description",
        help="description of the reference set",
        default="TODO")


def getRepoParser():
    parser = argparse.ArgumentParser(
        description="GA4GH data repository management tool")
    subparsers = parser.add_subparsers(title='subcommands',)
    parser.add_argument(
        "--loud", default=False, action="store_true",
        help="propagate exceptions from RepoManager")

    initParser = addSubparser(
        subparsers, "init", "Initialize a data repository")
    initParser.set_defaults(runner=InitRunner)
    addRepoArgument(initParser)

    checkParser = addSubparser(
        subparsers, "check", "Check to see if repo is well-formed")
    checkParser.set_defaults(runner=CheckRunner)
    addRepoArgument(checkParser)
    addSkipConsistencyCheckArgument(checkParser)

    listParser = addSubparser(
        subparsers, "list", "List the contents of the repo")
    listParser.set_defaults(runner=ListRunner)
    addRepoArgument(listParser)

    destroyParser = addSubparser(
        subparsers, "destroy", "Destroy the repo")
    destroyParser.set_defaults(runner=DestroyRunner)
    addRepoArgument(destroyParser)
    addForceArgument(destroyParser)

    addDatasetParser = addSubparser(
        subparsers, "add-dataset", "Add a dataset to the data repo")
    addDatasetParser.set_defaults(runner=AddDatasetRunner)
    addRepoArgument(addDatasetParser)
    addDatasetNameArgument(addDatasetParser)

    removeDatasetParser = addSubparser(
        subparsers, "remove-dataset",
        "Remove a dataset from the data repo")
    removeDatasetParser.set_defaults(runner=RemoveDatasetRunner)
    addRepoArgument(removeDatasetParser)
    addDatasetNameArgument(removeDatasetParser)
    addForceArgument(removeDatasetParser)

    addReferenceSetParser = addSubparser(
        subparsers, "add-referenceset",
        "Add a reference set to the data repo")
    addReferenceSetParser.set_defaults(runner=AddReferenceSetRunner)
    addRepoArgument(addReferenceSetParser)
    addFilePathArgument(addReferenceSetParser)
    addMoveModeArgument(addReferenceSetParser)
    addReferenceSetMetadataArguments(addReferenceSetParser)

    removeReferenceSetParser = addSubparser(
        subparsers, "remove-referenceset",
        "Remove a reference set from the repo")
    removeReferenceSetParser.set_defaults(runner=RemoveReferenceSetRunner)
    addRepoArgument(removeReferenceSetParser)
    removeReferenceSetParser.add_argument(
        "referenceSetName",
        help="the name of the reference set")
    addForceArgument(removeReferenceSetParser)

    addReadGroupSetParser = addSubparser(
        subparsers, "add-readgroupset",
        "Add a read group set to the data repo")
    addReadGroupSetParser.set_defaults(runner=AddReadGroupSetRunner)
    addRepoArgument(addReadGroupSetParser)
    addDatasetNameArgument(addReadGroupSetParser)
    addFilePathArgument(addReadGroupSetParser)
    addMoveModeArgument(addReadGroupSetParser)

    removeReadGroupSetParser = addSubparser(
        subparsers, "remove-readgroupset",
        "Remove a read group set from the repo")
    removeReadGroupSetParser.set_defaults(runner=RemoveReadGroupSetRunner)
    addRepoArgument(removeReadGroupSetParser)
    addDatasetNameArgument(removeReadGroupSetParser)
    addReadGroupSetNameArgument(removeReadGroupSetParser)
    addForceArgument(removeReadGroupSetParser)

    addVariantSetParser = addSubparser(
        subparsers, "add-variantset", "Add a variant set to the data repo")
    addVariantSetParser.set_defaults(runner=AddVariantSetRunner)
    addRepoArgument(addVariantSetParser)
    addDatasetNameArgument(addVariantSetParser)
    addFilePathArgument(addVariantSetParser)
    addMoveModeArgument(addVariantSetParser)

    removeVariantSetParser = addSubparser(
        subparsers, "remove-variantset",
        "Remove a variant set from the repo")
    removeVariantSetParser.set_defaults(runner=RemoveVariantSetRunner)
    addRepoArgument(removeVariantSetParser)
    addDatasetNameArgument(removeVariantSetParser)
    addVariantSetNameArgument(removeVariantSetParser)
    addForceArgument(removeVariantSetParser)

    return parser


def repo_main(args=None):
    parser = getRepoParser()
    parsedArgs = parser.parse_args(args)
    if "runner" not in parsedArgs:
        parser.print_help()
    else:
        runner = parsedArgs.runner(parsedArgs)
        try:
            runner.run()
        except exceptions.RepoManagerException as exception:
            print(exception.message)
            if parsedArgs.loud:
                raise<|MERGE_RESOLUTION|>--- conflicted
+++ resolved
@@ -477,19 +477,19 @@
             effects=self._effects)
         self._output(iterator)
 
-    def getAllAnnotaionSets(self):
+    def getAllAnnotationSets(self):
         """
         Returns all variant annotation sets on the server.
         """
         for dataset in self.getAllDatasets():
             iterator = self._client.searchVariantAnnotationSets(
                 datasetId=dataset.id)
-            for variantSet in iterator:
-                yield variantSet
+            for variantAnnotationSet in iterator:
+                yield variantAnnotationSet
 
     def run(self):
         if self._variantAnnotationSetId is None:
-            for annotationSet in self.getAllAnnotaionSets():
+            for annotationSet in self.getAllAnnotationSets():
                 self._run(annotationSet.id)
         else:
             self._run(self._variantAnnotationSetId)
@@ -671,7 +671,7 @@
     """
     Adds common options to a annotation searches command line parser.
     """
-    addVariantAnnotationSetIdMandatoryArgument(parser)
+    addAnnotationSetIdArgument(parser)
     addReferenceNameArgument(parser)
     addReferenceIdArgument(parser)
     addStartArgument(parser)
@@ -692,15 +692,6 @@
         "variantSetId", help="The variant set id to search over")
 
 
-<<<<<<< HEAD
-def addVariantAnnotationSetIdMandatoryArgument(parser):
-    parser.add_argument(
-        "variantAnnotationSetId",
-        help="The variant annotation set id to search over")
-
-
-=======
->>>>>>> 2f8ba271
 def addAnnotationSetIdArgument(parser):
     parser.add_argument(
         "--variantAnnotationSetId", "-V", default=None,
