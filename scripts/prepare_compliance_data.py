--- conflicted
+++ resolved
@@ -15,12 +15,9 @@
 import pysam
 import utils
 import tempfile
-<<<<<<< HEAD
+import zipfile
 
 import ga4gh.repo_manager as repo_manager
-=======
-import zipfile
->>>>>>> f1d58639
 
 
 class ComplianceDataMunger(object):
@@ -163,7 +160,6 @@
                     # in place, creates a tabix index.
                     pysam.tabix_index(destFile, preset="vcf")
 
-<<<<<<< HEAD
             # BioData
             if self.tempdir is None:
                 self.tempdir = tempfile.mkdtemp()
@@ -215,13 +211,6 @@
                 ds, os.path.join(tempBioSamplesDir, 'HG00099.json'), 'HG00099')
             repoManager.addBioSample(
                 ds, os.path.join(tempBioSamplesDir, 'HG00101.json'), 'HG00101')
-=======
-        ontologiesDir = os.path.join(self.outputDirectory, "ontologies")
-        sequenceOntologyDir = os.path.join(ontologiesDir, "sequence_ontology")
-        os.makedirs(sequenceOntologyDir)
-        shutil.copy(os.path.join(self.inputDirectory, "sequence_ontology.txt"),
-                    os.path.join(sequenceOntologyDir, "sequence_ontology.txt"))
->>>>>>> f1d58639
 
     def cleanup(self):
         if self.tempdir is not None:
